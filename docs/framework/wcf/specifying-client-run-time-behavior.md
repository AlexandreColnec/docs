---
title: "Specifying Client Run-Time Behavior | Microsoft Docs"
ms.custom: ""
ms.date: "03/30/2017"
ms.prod: ".net-framework"
ms.reviewer: ""
ms.suite: ""
ms.technology: 
  - "dotnet-clr"
ms.tgt_pltfrm: ""
ms.topic: "article"
helpviewer_keywords: 
  - "behaviors [WCF], system-provided client"
ms.assetid: d16d3405-be70-4edb-8f62-b5f614ddeca5
caps.latest.revision: 8
author: "Erikre"
ms.author: "erikre"
manager: "erikre"
---
# Specifying Client Run-Time Behavior
[!INCLUDE[indigo1](../../../includes/indigo1-md.md)] clients, like [!INCLUDE[indigo1](../../../includes/indigo1-md.md)] services, can be configured to modify the run-time behavior to suit the client application. Three attributes are available for specifying client run-time behavior. Duplex client callback objects can use the <xref:System.ServiceModel.CallbackBehaviorAttribute> and <xref:System.ServiceModel.Description.CallbackDebugBehavior> attributes to modify their run-time behavior. The other attribute, <xref:System.ServiceModel.Description.ClientViaBehavior>, can be used to separate the logical destination from the immediate network destination. In addition, duplex client callback types can use some of the service-side behaviors. [!INCLUDE[crdefault](../../../includes/crdefault-md.md)][Specifying Service Run-Time Behavior](../../../docs/framework/wcf/specifying-service-run-time-behavior.md).  
  
## Using the CallbackBehaviorAttribute  
 You can configure or extend the execution behavior of a callback contract implementation in a client application by using the <xref:System.ServiceModel.CallbackBehaviorAttribute> class. This attribute performs a similar function for the callback class as the <xref:System.ServiceModel.ServiceBehaviorAttribute> class, with the exception of instancing behavior and transaction settings.  
  
 The <xref:System.ServiceModel.CallbackBehaviorAttribute> class must be applied to the class that implements the callback contract. If applied to a nonduplex contract implementation, an <xref:System.InvalidOperationException> exception is thrown at run time. The following code example shows a <xref:System.ServiceModel.CallbackBehaviorAttribute> class on a callback object that uses the <xref:System.Threading.SynchronizationContext> object to determine the thread to marshal to, the <xref:System.ServiceModel.CallbackBehaviorAttribute.ValidateMustUnderstand%2A> property to enforce message validation, and the <xref:System.ServiceModel.CallbackBehaviorAttribute.IncludeExceptionDetailInFaults%2A> property to return exceptions as <xref:System.ServiceModel.FaultException> objects to the service for debugging purposes.  
  
 [!code-csharp[CallbackBehaviorAttribute#3](../../../samples/snippets/csharp/VS_Snippets_CFX/callbackbehaviorattribute/cs/client.cs#3)]
 [!code-vb[CallbackBehaviorAttribute#3](../../../samples/snippets/visualbasic/VS_Snippets_CFX/callbackbehaviorattribute/vb/client.vb#3)]  
  
## Using CallbackDebugBehavior to Enable the Flow of Managed Exception Information  
 You can enable the flow of managed exception information in a client callback object back to the service for debugging purposes by setting the <xref:System.ServiceModel.Description.CallbackDebugBehavior.IncludeExceptionDetailInFaults%2A> property to `true` either programmatically or from an application configuration file.  
  
 Returning managed exception information to services can be a security risk because exception details expose information about the internal client implementation that  unauthorized services could use. In addition, although the <xref:System.ServiceModel.Description.CallbackDebugBehavior> properties can also be set programmatically, it can be easy to forget to disable <xref:System.ServiceModel.Description.CallbackDebugBehavior.IncludeExceptionDetailInFaults%2A> when deploying.  
  
 Because of the security issues involved, it is strongly recommended that:  
  
-   You use an application configuration file to set the value of the <xref:System.ServiceModel.Description.CallbackDebugBehavior.IncludeExceptionDetailInFaults%2A> property to `true`.  
  
-   You do so only in controlled debugging scenarios.  
  
 The following code example shows a client configuration file that instructs [!INCLUDE[indigo2](../../../includes/indigo2-md.md)] to return managed exception information from a client callback object in SOAP messages.  
<<<<<<< HEAD
  
 [!code-xml[SCA.CallbackContract#4](../../../samples/snippets/csharp/VS_Snippets_CFX/sca.callbackcontract/common/client.exe.config#4)]  
=======

 [!code-xml[SCA.CallbackContract#4](../../../samples/snippets/csharp/VS_Snippets_CFX/sca.callbackcontract/cs/client.exe.config#4)]   
>>>>>>> f8364788
 
## Using the ClientViaBehavior Behavior  
 You can use the <xref:System.ServiceModel.Description.ClientViaBehavior> behavior to specify the Uniform Resource Identifier for which the transport channel should be created. Use this behavior when the immediate network destination is not the intended processor of the message. This enables multiple-hop conversations when the calling application does not necessarily know the ultimate destination or when the destination `Via` header is not an address.  
  
## See Also  
 [Specifying Service Run-Time Behavior](../../../docs/framework/wcf/specifying-service-run-time-behavior.md)<|MERGE_RESOLUTION|>--- conflicted
+++ resolved
@@ -40,13 +40,8 @@
 -   You do so only in controlled debugging scenarios.  
   
  The following code example shows a client configuration file that instructs [!INCLUDE[indigo2](../../../includes/indigo2-md.md)] to return managed exception information from a client callback object in SOAP messages.  
-<<<<<<< HEAD
-  
- [!code-xml[SCA.CallbackContract#4](../../../samples/snippets/csharp/VS_Snippets_CFX/sca.callbackcontract/common/client.exe.config#4)]  
-=======
 
  [!code-xml[SCA.CallbackContract#4](../../../samples/snippets/csharp/VS_Snippets_CFX/sca.callbackcontract/cs/client.exe.config#4)]   
->>>>>>> f8364788
  
 ## Using the ClientViaBehavior Behavior  
  You can use the <xref:System.ServiceModel.Description.ClientViaBehavior> behavior to specify the Uniform Resource Identifier for which the transport channel should be created. Use this behavior when the immediate network destination is not the intended processor of the message. This enables multiple-hop conversations when the calling application does not necessarily know the ultimate destination or when the destination `Via` header is not an address.  
